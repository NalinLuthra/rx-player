--- conflicted
+++ resolved
@@ -125,12 +125,8 @@
 
     return observableOf({ type: "data-created" as const,
                           value: { responseData } });
-<<<<<<< HEAD
-  } else if (url == null) {
-=======
   }
   else if (url === null) {
->>>>>>> 676b10c6
     return observableOf({ type: "data-created" as const,
                           value: { responseData: null } });
   } else {
