--- conflicted
+++ resolved
@@ -33,11 +33,7 @@
   { segment,
     url } : ISegmentLoaderArguments
 ) : ISegmentLoaderObservable< ArrayBuffer | null > {
-<<<<<<< HEAD
   if (segment.isInit || url === null) {
-=======
-  if (segment.isInit || segment.mediaURL === null) {
->>>>>>> 509a3bfa
     return observableOf({ type: "data-created" as const,
                           value: { responseData: null } });
   }
